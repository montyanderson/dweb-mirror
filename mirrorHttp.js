#!/usr/bin/env node
/* Serve the mirrored files via HTTP

This is intended as a fairly generic server for a number of cases, with some configuration to allow for different situations,

See: https://github.com/mitra42/dweb-universal/blob/master/uri%20structure%20for%20http%20server.md

From that doc ...
/arc/archive.org/metadata/:itemid|$ROOT/:itemid/:itemid_meta.json<br/>Domain($URI)|Check disk mirror<br/>then gun (which should fallback)<br/>then http
DONE file, need pass on
/gun/$PATH|transports.get("gun:/gun/$PATH")|GUN client > local peer > Remote peers
/ipfs/$PATH|transports.get("ipfs:/ipfs/$PATH")|IPFS which should fallback to https://ipfs.io
/arc/archive.org/download/:itemid/:filename|$ROOT/:itemid/:filename<br/>Domain($URI)|Look locally then try all dweb locations
/arc/*|Domain($URI)|Should resolve name, load and return or redirect

See URL_MAPPING.md for summary of below rules plus what they call.

TODO-GATEWAY - special case for both metadportata and download when already on dweb.me will need from archive.org and then replicate stuff gateway does
TODO-OFFLINE - if it detects info fails, then goes offline, doesnt come back if auto-reconnects
 */
// External packages
//Not debugging: express:*
// noinspection JSUnresolvedVariable
process.env.DEBUG="dweb-mirror:* parallel-streams:* dweb-transports dweb-transports:* dweb-objects dweb-objects:* dweb-archive dweb-archive:* dweb-archivecontroller:*";
//process.env.DEBUG=process.env.DEBUG + " dweb-mirror:mirrorHttp";
const debug = require('debug')('dweb-mirror:mirrorHttp');
const url = require('url');
const express = require('express'); //http://expressjs.com/
const morgan = require('morgan'); //https://www.npmjs.com/package/morgan
const path = require('path');
const fs = require('fs');   // See https://nodejs.org/api/fs.html
const ParallelStream = require('parallel-streams');
const waterfall = require('async/waterfall');
const RawBookReaderResponse = require('@internetarchive/dweb-archivecontroller/RawBookReaderResponse');

// IA packages
global.DwebTransports = require('@internetarchive/dweb-transports'); // Must be before DwebObjects
// noinspection JSUndefinedPropertyAssignment
global.DwebObjects = require('@internetarchive/dweb-objects'); //Includes initializing support for names
const ACUtil = require('@internetarchive/dweb-archivecontroller/Util'); // for ACUtil.gateway
//auto test for presence of wrtc, its not available on rachel
let wrtc;
try {
    wrtc = require('wrtc');
} catch(err) {
    debug("wrtc not present");
}
// Local files
const MirrorFS = require('./MirrorFS');
const MirrorConfig = require('./MirrorConfig');
const ArchiveFile = require('./ArchiveFilePatched');
const ArchiveItem = require('./ArchiveItemPatched'); // Needed for fetch_metadata patch to use cache
const ArchiveMember = require('./ArchiveMemberPatched');

const httpOrHttps = "http"; // This server is running on http, not https (at least currenty)
const app = express();
function mirrorHttp(config, cb) {
    debug('Starting HTTP server on %d, Caching in %o', config.apps.http.port, config.directories);
// noinspection JSUnresolvedVariable
    app.use(morgan(config.apps.http.morgan)); //TODO write to a file then recycle that log file (see https://www.npmjs.com/package/morgan )
    app.use(express.json());

//app.get('*/', (req, res, next) => { req.url = req.params[0]; next(); } // Strip trailing '/'
    app.use((req, res, next) => {
        // Pre Munging - applies to all queries
        debug("STARTING: %s", req.url);
        /* Turn the range headers on a req into an options parameter can use in streams */
        const range = req.range(Infinity);
        if (range && range[0] && range.type === "bytes") {
            req.streamOpts = {start: range[0].start, end: range[0].end};
            debug("Range request = %O", range);
        }
        next();
    });

// Serving static (e.g. UI) files
//app.use('/arc/archive.org/download/', express.static(dir)); // Simplistic, better ...

    function _sendFileFromDir(req, res, next, dir) {
        /* send a file, dropping through to next if it fails,
           dir: Directory path, not ending in /
         */
        const filepath = path.join(dir, req.params[0]); //TODO-WINDOWS will need to split and re-join params[0]
        res.sendFile(filepath, function (err) {
            if (err) {
                debug('No file in: %s', filepath);
                next(); // Drop through to next attempt - will probably fail
            } else {
                debug("sent file %s", filepath);
            }
        });
    }


    function sendRelated(req, res, next) {
        const ai = new ArchiveItem({itemid: req.params[0]});
        waterfall([
                (cb) => ai.fetch_metadata(cb),
                (ai, cb) => ai.relatedItems({wantStream: true}, cb)
            ], (err, s) => _proxy(req, res, next, err, s, {"Content-Type": "application/json"})
        );
    }

<<<<<<< HEAD
function streamQuery(req, res, next) {
    let o;
    // especially: `${Util.gatewayServer()}${Util.gateway.url_advancedsearch}?output=json&q=${encodeURIComponent(this.query)}&rows=${this.rows}&page=${this.page}&sort[]=${sort}&and[]=${this.and}&save=yes`;
    if (req.query.q && req.query.q.startsWith("collection:") && (req.query.q.lastIndexOf(':') === 10)) { // Only interested in standardised q=collection:ITEMID
        // Special case: query just looking for members of a collection
        const itemid = req.query.q.split(':').pop();
        o = new ArchiveItem({sort: req.query.sort, itemid, query: `collection:${itemid}`})
    } else if (req.query.q && req.query.q.startsWith("identifier:")
        && !req.query.q.includes('*')                               // exclude eg identifier:electricsheep-flock*
        && (req.query.q.lastIndexOf(':(') === 10)) {
        // Special case: query just looking for fields on a list of identifiers
        const ids = req.query.q.slice(12, -1).split(' OR '); // ["foo","bar"]
        o = new ArchiveItem();
        o.members = ids.map(identifier => new ArchiveMember({identifier}, {unexpanded: true}));
        // The members will be expanded by fetch_query either from local cache or by querying upstream
    } else {
        o = new ArchiveItem({sort: req.query.sort, query: req.query.q});
=======
// There are a couple of proxies e.g. proxy-http-express but it disables streaming when headers are modified.
    function proxyUpstream(req, res, next, headers = {}) {
        // Note req.url will start with "/"
        // noinspection JSUnresolvedVariable
        proxyUrl(req, res, next, [config.upstream, req.url].join(''), headers);
>>>>>>> e60f9f18
    }

    function proxyUrl(req, res, next, url, headers = {}) {
        // Proxy a request to somewhere under urlbase, which should NOT end with /
        DwebTransports.createReadStream(url, Object.assign({}, req.streamOpts, {preferredTransports: preferredStreamTransports}), (err, s) => {
            _proxy(req, res, next, err, s, headers);
        })
    }

    function _proxy(req, res, next, err, s, headers) {
        if (err) {
            debug("Failed to proxy", err.message);
            next(err);
        } else {
            res.status(200); // Assume error if dont get here
            res.set(headers);
            s.pipe(res);
        }
    }

// noinspection JSUnusedLocalSymbols
    function temp(req, res, next) {
        console.log(req);
        next();
    }

    function streamArchiveFile(req, res, next) {
        // Note before this is called req.streamOpts = {start, end}
        //TODO-CACHE-AGING Look at cacheControl in options https://expressjs.com/en/4x/api.html#res.sendFile (maxAge, immutable)
        try {
            const filename = req.params[0]; // Use this form since filename may contain '/' so can't use :filename
            const itemid = req.params['itemid'];
            const opts = Object.assign({}, req.streamOpts, {wantStream: true});
            let af; // Passed out from waterfall to end
            debug('Sending ArchiveFile %s/%s', itemid, filename);
            const ai = new ArchiveItem({itemid});
            waterfall([
                    (cb) => ai.fetch_metadata(cb),
                    (archiveitem, cb) => ArchiveFile.new({archiveitem, filename}, cb),
                    // Note will *not* cache if pass opts other than start:0 end:undefined|Infinity
                    (archivefile, cb) => {
                        af = archivefile;
                        archivefile.cacheAndOrStream(opts, cb)
                    },
                ],
                (err, s) => {
                    if (err) {
                        // Failed - report
                        debug("streamArchiveFile failed for %s/%s: %s", itemid, filename, err.message);
                        res.status(404).send(err.message);
                    } else {
                        // Succeeded - pipe back to user with headers
                        res.status(req.streamOpts ? 206 : 200);
                        res.set('Accept-ranges', 'bytes');
                        if (req.streamOpts) res.set("Content-Range", `bytes ${req.streamOpts.start}-${Math.min(req.streamOpts.end, af.metadata.size) - 1}/${af.metadata.size}`);
                        // noinspection JSUnresolvedVariable
                        res.set("Content-Type", af.mimetype());   // Not sure what happens if doesn't find it.
                        // Uncomment first .pipe to log bytes on way out.
                        s
                        //.pipe(ParallelStream.log(m => `${itemid}/${filename} ${JSON.stringify(opts)} len=${m.length}`, {name: "crsdata",  objectMode: false }))
                            .pipe(res)
                    }
                }
            );
        } catch (err) {
            debug('ERROR caught unhandled error in streamArchiveFile for %s: %s', req.url, err.message);
            next(err);
        }
    }

    function streamQuery(req, res, next) {
        let o;
        // especially: `${Util.gatewayServer()}${Util.gateway.url_advancedsearch}?output=json&q=${encodeURIComponent(this.query)}&rows=${this.rows}&page=${this.page}&sort[]=${sort}&and[]=${this.and}&save=yes`;
        if (req.query.q && req.query.q.startsWith("collection:") && (req.query.q.lastIndexOf(':') === 10)) { // Only interested in standardised q=collection:ITEMID
            // Special case: query just looking for members of a collection
            const itemid = req.query.q.split(':').pop();
            o = new ArchiveItem({sort: req.query.sort, itemid, query: `collection:${itemid}`})
        } else if (req.query.q && req.query.q.startsWith("identifier:")
            && !req.query.q.includes('*')                               // exclude eg identifier:electricsheep-flock*
            && (req.query.q.lastIndexOf(':') === 10)) {
            // Special case: query just looking for fields on a list of identifiers
            const ids = req.query.q.slice(11).split(' OR '); // ["foo","bar"]
            o = new ArchiveItem();
            o.members = ids.map(identifier => new ArchiveMember({identifier}));
            // The members will be expanded by fetch_query either from local cache or by querying upstream
        } else {
            o = new ArchiveItem({sort: req.query.sort, query: req.query.q});
        }
        o.rows = parseInt(req.query.rows, 10);
        o.page = parseInt(req.query.page, 10); // Page incrementing is done by anything iterating over pages, not at this point
        o.and = req.query.and; // I dont believe this is used anywhere
        o.fetch_metadata((err, unused) => {
            if (err) {
                debug('streamQuery could not fetch metadata for %s', o.itemid);
                next(err);
            } else {
                o.fetch_query({wantFullResp: true}, (err, resp) => {
                    if (err) {
                        debug('streamQuery for q="%s" failed with %s', o.query, err.message);
                        res.status(404).send(err.message);
                        next(err);
                    } else {
                        res.json(resp);
                    }
                });
            }
        });

    }


    function streamThumbnail(req, res, next) {
        /*
        Stream back the icon,
        In many cases we will have the icon, but nothing else for the item (eg its a tile on a collection), in that case just send the icon
        Otherwise fetch metadata, find it in several possible places.
         */
        function sendJpegStream(s) {
            // Stream back with appropriate status and Content-type
            res.status(200); // Assume error if dont get here
            res.set({"Content-Type": "image/jpeg; charset=UTF-8"});
            s.pipe(res);
        }

        const itemid = req.params['itemid'];
        debug('Sending Thumbnail for %s', itemid);
        MirrorFS.checkWhereValidFile(itemid + "/__ia_thumb.jpg", {}, (err, existingFilePath) => {
            if (!err) {
                sendJpegStream(fs.createReadStream(existingFilePath));
            } else {
                // We dont already have the file
                const ai = new ArchiveItem({itemid});
                waterfall([
                        (cb) => ai.fetch_metadata(cb),
                        (archiveitem, cb2) => archiveitem.saveThumbnail({wantStream: true}, cb2)
                    ],
                    (err, s) => {
                        if (err) {
                            debug("Failed to stream Thumbnail for %s: %s", itemid, err.message);
                            next(err)
                        } else {
                            sendJpegStream(s);
                        }
                    }
                );
            }
        });
    }

    function sendInfo(req, res) {
        // TODO this may change to include info on transports (IPFS, WebTransport etc)
        // TODO-CONFIG needs hash for writing
        res.status(200).set('Accept-Ranges', 'bytes').json({"config": config.configOpts});
    }


    function sendBookReaderJSIA(req, res, next) {
        waterfall([
            (cb) => new ArchiveItem({itemid: req.query.id})
                .fetch_metadata(cb),
            (ai, cb) => ai.fetch_bookreader(cb)
        ], (err, ai) => {
            if (err) {
                res.status(404).send(err.message); // Its neither local, nor from server
            } else {
                res.json({
                    data: RawBookReaderResponse.fromArchiveItem(ai).cooked({
                        server: req.query.server,
                        protocol: httpOrHttps
                    })
                });
            }
        });
    }

    function sendBookReaderImages(req, res, next) {
        //debug("sendBookReaderImages: item %s file %s scale %s rotate %s", req.query.zip.split('/')[3], req.query.file, req.query.scale, req.query.rotate)
        // eg http://localhost:4244/BookReader/BookReaderImages.php?zip=/27/items/IDENTIFIER/unitednov65unit_jp2.zip&file=unitednov65unit_jp2/unitednov65unit_0006.jp2&scale=4&rotate=0
        // or http://localhost:4244/download/IDENTIFIER/page/cover_t.jpg
        const itemid = req.params['itemid'] || (req.query.zip ? req.query.zip.split('/')[3] : undefined);
        new ArchiveItem({itemid})
            .fetch_page({
                    wantStream: true,
                    reqUrl: req.url,
                    zip: req.query.zip,
                    page: req.params['page'],
                    file: req.query.file,
                    scale: req.query.scale,
                    rotate: req.query.rotate
                },
                (err, s) => _proxy(req, res, next, err, s, {"Content-Type": "image/jpeg"})
            )
    }

// Keep these lines in alphabetical order unless there is a reason not to (e.g. because capture specific before generic)
//app.get('/', (req,res)=>{debug("ROOT URL");});
    app.get('/', (req, res) => {
        res.redirect(url.format({
            pathname: "/archive/archive.html",
            query: {transport: "HTTP", mirror: req.headers.host}
        }))
    });
    app.post('/admin/setconfig', function (req, res, next) {
        debug("Testing setconfig %O", req.body);
        config.writeUser(req.body, err => {
            if (err) {
                next(err);
            } else {
                sendInfo(req, res);  // Send info again, as UI will need to display this
            }
        });
    });
    app.get('/admin/crawl/start', (req, res) => {
       CrawlManager.restart(config.apps.crawl.tasks);
    });
    app.get('/admin/crawl/pause', (req, res) => {
        CrawlManager.pause();
    });
    app.get('/admin/crawl/resume', (req, res) => {
        CrawlManager.resume();
    });
    app.get('/admin/crawl/empty', (req, res) => {
        CrawlManager.empty();
    });
    app.get('/admin/crawl/status', (req, res) => {
        res.json(CrawlManager.status());
    })
    app.get('/arc/archive.org', (req, res) => {
        res.redirect(url.format({pathname: "/archive/archive.html", query: req.query}));
    });
    app.get('/arc/archive.org/advancedsearch', streamQuery);
    app.get('/arc/archive.org/details', (req, res) => {
        res.redirect(url.format({pathname: "/archive/archive.html", query: req.query}));
    });
// noinspection JSUnresolvedFunction
    app.get('/arc/archive.org/details/:itemid', (req, res) => {
        res.redirect(url.format({
            pathname: "/archive/archive.html",
            query: Object.assign(req.query, {item: req.params['itemid']})
        })); // Move itemid into query and redirect to the html file
    });
//TODO-BOOK this will be needed on dweb.me as well OR make archive.html handle /arc/archive.org/details/foo
    app.get('/arc/archive.org/details/:itemid/page/:page', (req, res) => {  // Bookreader passes page in a strange place in the URL - we can ignore it
        res.redirect(url.format({
            pathname: "/archive/archive.html",
            query: Object.assign(req.query, {item: req.params['itemid'], page: req.params['page']})
        })); // Move itemid into query and redirect to the html file
    });
// noinspection JSUnresolvedFunction
    app.get(ACUtil.gateway.urlDownload + '/:itemid/__ia_thumb.jpg', (req, res, next) => streamThumbnail(req, res, next)); //streamThumbnail will try archive.org/services/img/itemid if all else fails
    app.get(ACUtil.gateway.urlDownload + '/:itemid/page/:page', sendBookReaderImages);
    app.get(ACUtil.gateway.urlDownload + '/:itemid/*', streamArchiveFile);

// noinspection JSUnresolvedFunction
    app.get('/arc/archive.org/images/*', function (req, res, next) { // noinspection JSUnresolvedVariable
        _sendFileFromDir(req, res, next, config.archiveui.directory + "/images");
    });

// metadata handles two cases - either the metadata exists in the cache, or if not is fetched and stored.
// noinspection JSUnresolvedFunction
    app.get('/arc/archive.org/metadata/:itemid', function (req, res, next) {
        new ArchiveItem({itemid: req.params.itemid})
            .fetch_metadata((err, ai) => {
                if (err) {
                    res.status(404).send(err.message); // Its neither local, nor from server
                } else {
                    res.json(ai.exportMetadataAPI());
                }
            })
    });
    app.get('/arc/archive.org/metadata/*', function (req, res, next) { // Note this is metadata/<ITEMID>/<FILE> because metadata/<ITEMID> is caught above
        // noinspection JSUnresolvedVariable
        proxyUpstream(req, res, next, {"Content-Type": "application/json"})
    }); //TODO should be retrieving. patching into main metadata and saving
// noinspection JSUnresolvedFunction
    app.get('/arc/archive.org/mds/v1/get_related/all/*', sendRelated);
// noinspection JSUnresolvedFunction
    app.get('/arc/archive.org/mds/*', function (req, res, next) { // noinspection JSUnresolvedVariable
        proxyUrl(req, res, next, [ACUtil.gateway.mds, req.params[0]].join('/'), {"Content-Type": "application/json"})
    });
// noinspection JSUnresolvedFunction
    app.get('/arc/archive.org/serve/:itemid/*', streamArchiveFile);
// noinspection JSUnresolvedFunction
    app.get('/arc/archive.org/services/img/:itemid', (req, res, next) => streamThumbnail(req, res, next)); //streamThumbnail will try archive.org/services/img/itemid if all else fails
// noinspection JSUnresolvedFunction
    app.get('/arc/archive.org/thumbnail/:itemid', (req, res, next) => streamThumbnail(req, res, next)); //streamThumbnail will try archive.org/services/img/itemid if all else fails
// noinspection JSUnresolvedFunction
    app.get('/archive/bookreader/BookReader/*', function (req, res, next) { //TODO-BOOK this isnt generic for all platforms use same technique as for config.archiveui.directory
        _sendFileFromDir(req, res, next, "/usr/local/node_modules/@internetarchive/bookreader/BookReader");
    });
    app.get('/archive/*', function (req, res, next) { // noinspection JSUnresolvedVariable
        _sendFileFromDir(req, res, next, config.archiveui.directory);
    });
//TODO add generic fallback to use Domain.js for name lookup

//e.g. '/BookReader/BookReaderJSIA.php?id=unitednov65unit&itemPath=undefined&server=undefined&format=jsonp&subPrefix=unitednov65unit&requestUri=/details/unitednov65unit')
    app.get('/BookReader/BookReaderJSIA.php', sendBookReaderJSIA);
    app.get('/BookReader/BookReaderImages.php', sendBookReaderImages);

// noinspection JSUnresolvedVariable
    app.get('/contenthash/:contenthash', (req, res, next) =>
        MirrorFS.checkWhereValidFile(undefined, {
                digest: req.params['contenthash'],
                format: 'multihash58',
                algorithm: "sha1"
            },
            (err, filepath) => res.sendFile(filepath, {maxAge: "31536000000", immutable: true}, err => {
                if (err) next()
            })));
    app.get('/contenthash/*', proxyUpstream); // If we dont have a local copy, try the server

// noinspection JSUnresolvedVariable
    app.get('/favicon.ico', (req, res, next) => res.sendFile(config.archiveui.directory + "/favicon.ico", {
        maxAge: "86400000",
        immutable: true
    }, (err) => err ? next(err) : debug('sent /favicon.ico')));
    app.get('/images/*', function (req, res, next) { // noinspection JSUnresolvedVariable - used in archive.js for /images/footer.png
        _sendFileFromDir(req, res, next, config.archiveui.directory + "/images");
    });
// noinspection JSUnresolvedFunction
    app.get('/info', sendInfo);

    app.use((req, res, next) => {
        debug("FAILING: %s", req.url);
        next();
    });

// noinspection JSUnresolvedVariable
    app.listen(config.apps.http.port); // Intentionally same port as Python gateway defaults to, api should converge
    cb(null);   // Just in case this becomes async
}
/* OBS:  Now done through internetarchive.js

// Make "config" available in rest of mirrorHttp setup
MirrorConfig.new((err, config) => {
    if (err) { debug("Exiting because of error", err.message);} else {
        MirrorFS.init({
            directories: config.directories,
            httpServer: httpOrHttps + "://localhost:" + config.apps.http.port,
            urlUrlstore: config.transports.ipfs.urlUrlstore,
            preferredStreamTransports: config.connect.preferredStreamTransports
        });

        const connectOpts = config.connect; // Setup in yaml defaults, can be user overridden

//wrtc is not available on some platforms (esp 32 bit such as Rachel3+) so only include if requested (by webtorrent.tracker = 'wrtc' and available.
        if (connectOpts.webtorrent && (connectOpts.webtorrent.tracker === "wrtc")) {
            try {
                wrtc = require('wrtc');
                if (wrtc) connectOpts.webtorrent.tracker = wrtc;
            } catch (err) {
                debug("wrtc requested but not present");
                delete connectOpts.webtorrent.tracker;
            }
        }

        DwebTransports.p_connect(connectOpts).then(() => {
            const Thttp = DwebTransports.http();
        }); // Async, handling may fail while this is happening

        mirrorHttp(config, (err) => {});
    } // Config load success
} ); // config load
*/
exports = module.exports = mirrorHttp;<|MERGE_RESOLUTION|>--- conflicted
+++ resolved
@@ -101,31 +101,11 @@
         );
     }
 
-<<<<<<< HEAD
-function streamQuery(req, res, next) {
-    let o;
-    // especially: `${Util.gatewayServer()}${Util.gateway.url_advancedsearch}?output=json&q=${encodeURIComponent(this.query)}&rows=${this.rows}&page=${this.page}&sort[]=${sort}&and[]=${this.and}&save=yes`;
-    if (req.query.q && req.query.q.startsWith("collection:") && (req.query.q.lastIndexOf(':') === 10)) { // Only interested in standardised q=collection:ITEMID
-        // Special case: query just looking for members of a collection
-        const itemid = req.query.q.split(':').pop();
-        o = new ArchiveItem({sort: req.query.sort, itemid, query: `collection:${itemid}`})
-    } else if (req.query.q && req.query.q.startsWith("identifier:")
-        && !req.query.q.includes('*')                               // exclude eg identifier:electricsheep-flock*
-        && (req.query.q.lastIndexOf(':(') === 10)) {
-        // Special case: query just looking for fields on a list of identifiers
-        const ids = req.query.q.slice(12, -1).split(' OR '); // ["foo","bar"]
-        o = new ArchiveItem();
-        o.members = ids.map(identifier => new ArchiveMember({identifier}, {unexpanded: true}));
-        // The members will be expanded by fetch_query either from local cache or by querying upstream
-    } else {
-        o = new ArchiveItem({sort: req.query.sort, query: req.query.q});
-=======
 // There are a couple of proxies e.g. proxy-http-express but it disables streaming when headers are modified.
     function proxyUpstream(req, res, next, headers = {}) {
         // Note req.url will start with "/"
         // noinspection JSUnresolvedVariable
         proxyUrl(req, res, next, [config.upstream, req.url].join(''), headers);
->>>>>>> e60f9f18
     }
 
     function proxyUrl(req, res, next, url, headers = {}) {
@@ -205,11 +185,11 @@
             o = new ArchiveItem({sort: req.query.sort, itemid, query: `collection:${itemid}`})
         } else if (req.query.q && req.query.q.startsWith("identifier:")
             && !req.query.q.includes('*')                               // exclude eg identifier:electricsheep-flock*
-            && (req.query.q.lastIndexOf(':') === 10)) {
+            && (req.query.q.lastIndexOf(':(') === 10)) {
             // Special case: query just looking for fields on a list of identifiers
-            const ids = req.query.q.slice(11).split(' OR '); // ["foo","bar"]
+            const ids = req.query.q.slice(12,-1).split(' OR '); // ["foo","bar"]
             o = new ArchiveItem();
-            o.members = ids.map(identifier => new ArchiveMember({identifier}));
+            o.members = ids.map(identifier => new ArchiveMember({identifier}, {unexpanded: true}));
             // The members will be expanded by fetch_query either from local cache or by querying upstream
         } else {
             o = new ArchiveItem({sort: req.query.sort, query: req.query.q});

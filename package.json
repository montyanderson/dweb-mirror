{
  "author": {
    "name": "Mitra Ardron",
    "email": "mitra@archive.org",
    "url": "http://www.mitra.biz"
  },
  "bugs": {
    "url": "https://github.com/internetarchive/dweb-mirror/issues"
  },
  "name": "dweb-mirror",
  "dependencies": {
    "dweb-archive": "git+https://git@github.com/internetarchive/dweb-archive.git#require",
    "dweb-objects": "git+https://git@github.com/internetarchive/dweb-objects.git",
    "dweb-transports": "git+https://git@github.com/internetarchive/dweb-transports.git",
    "level": "^4.0.0",
<<<<<<< HEAD
    "readable-stream": "^2.3.6",
=======
    "readable-stream": "latest",
>>>>>>> 6e266cf1
    "sha": "^2.0.1",
    "wrtc": "latest"
  },
  "description": "Javascript library for Internet Archive Decentralized Web project: Transport",
  "devDependencies": {},
  "homepage": "https://github.com/internetarchive/dweb-mirror#readme",
  "keywords": [],
  "license": "AGPL-3.0",
  "repository": {
    "type": "git",
    "url": "git://github.com/internetarchive/dweb-mirror.git"
  },
  "scripts": {
    "build": "echo 'TODO: build is Not defined yet'"
  },
  "version": "0.0.2"
}<|MERGE_RESOLUTION|>--- conflicted
+++ resolved
@@ -13,11 +13,7 @@
     "dweb-objects": "git+https://git@github.com/internetarchive/dweb-objects.git",
     "dweb-transports": "git+https://git@github.com/internetarchive/dweb-transports.git",
     "level": "^4.0.0",
-<<<<<<< HEAD
-    "readable-stream": "^2.3.6",
-=======
     "readable-stream": "latest",
->>>>>>> 6e266cf1
     "sha": "^2.0.1",
     "wrtc": "latest"
   },

<<<<<<< HEAD
const MirrorSearch = require('./MirrorSearch');
=======
process.env.NODE_DEBUG="fs";    //TODO-MIRROR comment out when done testing FS
const fs = require('fs');   // See https://nodejs.org/api/fs.html
const MirrorSearch = require('./MirrorSearch');  //TODO-MIRROR move to repo
const path = require('path');
const MirrorFS = require('./MirrorFS');
>>>>>>> fbc73393

class MirrorCollection extends MirrorSearch {
    /*
    A class to manage an Internet Archive 'Collection' by a special kind of query

    TODO - handle other kinds of collections - https://github.com/internetarchive/dweb-mirror/issues/30
     */

    constructor(options) {
        /*
        options {
            itemid:     the item to fetch - required if "item" not specified
            item:       if already fetched, usually not
        }
        */
        options.query = 'collection:'+options.itemid; // Used by ArchiveItem.fetch
        options.sort = options.sort || "-downloads"; // Used by ArchiveItem.fetch
        delete options.sort;
        super(options);
    }

    _dirpath({directory=undefined}) {
        console.log("XXX", directory, this.item.metadata.identifier);
        return path.join(directory, this.item.metadata.identifier);
    }


    save({directory=undefined}={}, cb) {
        /*
            Save _meta and _members as JSON 
        */
        let dirpath = this._dirpath({directory});
        let itemid = this.item.metadata.identifier;
        MirrorFS._mkdir(dirpath, (err) => {
            if (err) {
                console.error("Unable to _mkdir %s so cant save meta or members for collection: %s", dirpath, err.message);
                if (cb) { cb(err) } else { throw(err) } ; // Pass it up
            } else {
                let filepath = path.join(dirpath, itemid + "_meta.json");
                fs.writeFile(filepath,
                    JSON.stringify(this.item.metadata),
                    (err) => {
                        if (err) {
                            console.error("Unable to write to %s: %s", filepath, err.message);
                            if (cb) { cb(err) } else { throw(err) } ; // Pass it up
                        } else {
                            // Now write the members
                            let filepath = path.join(dirpath, itemid + "_members.json");
                            fs.writeFile(filepath,
                                         JSON.stringify(this.items),
                                         (err) => {
                                            if (err) {
                                                console.error("Unable to write to %s: %s", filepath, err.message);
                                                if (cb) { cb(err) } else { throw(err) } ; // Pass it up
                                            } else {
                                                if (cb) cb(this);
                                            } } );
                        } } );
              
            } } );
    }

}

exports = module.exports = MirrorCollection;<|MERGE_RESOLUTION|>--- conflicted
+++ resolved
@@ -1,12 +1,4 @@
-<<<<<<< HEAD
 const MirrorSearch = require('./MirrorSearch');
-=======
-process.env.NODE_DEBUG="fs";    //TODO-MIRROR comment out when done testing FS
-const fs = require('fs');   // See https://nodejs.org/api/fs.html
-const MirrorSearch = require('./MirrorSearch');  //TODO-MIRROR move to repo
-const path = require('path');
-const MirrorFS = require('./MirrorFS');
->>>>>>> fbc73393
 
 class MirrorCollection extends MirrorSearch {
     /*
